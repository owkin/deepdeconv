--- conflicted
+++ resolved
@@ -168,14 +168,9 @@
     )
     train_dl = AnnDataLoader(adata, shuffle=True, batch_size=128)
     pyro.clear_param_store()
-<<<<<<< HEAD
-    model = BayesianRegressionModule(in_features=adata.shape[1], out_features=1)
-    plan = PyroTrainingPlan(model, n_obs=len(train_dl.indices))
-=======
     model = BayesianRegressionModule(adata.shape[1], 1)
     plan = PyroTrainingPlan(model)
     plan.n_obs_training = len(train_dl.indices)
->>>>>>> 9bebfdce
     trainer = Trainer(
         gpus=use_gpu,
         max_epochs=2,
