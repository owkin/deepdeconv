--- conflicted
+++ resolved
@@ -45,31 +45,19 @@
 elif BENCHMARK_DATASET == "CTI":
     adata = sc.read("/home/owkin/project/cti/cti_adata.h5ad")
     preprocess_scrna(adata,
-<<<<<<< HEAD
-                     keep_genes=3000,
-=======
                      keep_genes=N_GENES,
->>>>>>> b568524b
                      batch_key="donor_id")
 elif BENCHMARK_DATASET == "CTI_RAW":
     warnings.warn("The raw data of this adata is on adata.raw.X, but the normalised "
                   "adata.X will be used here")
     adata = sc.read("/home/owkin/data/cross-tissue/omics/raw/local.h5ad")
     preprocess_scrna(adata,
-<<<<<<< HEAD
-                     keep_genes=3000,
-=======
                      keep_genes=N_GENES,
->>>>>>> b568524b
                      batch_key="donor_id",
     )
 elif BENCHMARK_DATASET == "CTI_PROCESSED":
     # Load processed for speed-up (already filtered, normalised, etc.)
-<<<<<<< HEAD
-    adata = sc.read("/home/owkin/data/cti_data/processed/cti_processed_3000.h5ad")
-=======
     adata = sc.read(f"/home/owkin/data/cti_data/processed/cti_processed_{N_GENES}.h5ad")
->>>>>>> b568524b
 
 # %% load signature
 logger.info(f"Loading signature matrix: {SIGNATURE_CHOICE} | {BENCHMARK_CELL_TYPE_GROUP}...")
@@ -123,11 +111,7 @@
     # 3. MixupVI
     if "MixupVI" in GENERATIVE_MODELS:
         logger.info("Train mixupVI ...")
-<<<<<<< HEAD
-        model_path = f"project/models/{BENCHMARK_DATASET}_{BENCHMARK_CELL_TYPE_GROUP}_mixupvi_nobatch.pkl"
-=======
         model_path = f"project/models/{BENCHMARK_DATASET}_{BENCHMARK_CELL_TYPE_GROUP}_{N_GENES}_mixupvi.pkl"
->>>>>>> b568524b
         mixupvi_model = fit_mixupvi(adata_train,
                                     model_path,
                                     cell_type_group="cell_types_grouped",
