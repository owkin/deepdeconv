--- conflicted
+++ resolved
@@ -8,16 +8,9 @@
 PATH = "/home/owkin/project/scvi_models/models/test_run"
 TRAINING_DATASET = "CTI"  # ["CTI", "TOY", "CTI_PROCESSED", "CTI_RAW"]
 TRAINING_LOG = True # whether to log transform the data
-<<<<<<< HEAD
 MAX_EPOCHS = 100
 BATCH_SIZE = 4092
 TRAIN_SIZE = 1.0 # as opposed to validation
-=======
-MAX_EPOCHS = 50
-BATCH_SIZE = 2048
-N_LATENT = 24
-TRAIN_SIZE = 0.7 # as opposed to validation
->>>>>>> a87a9975
 if TRAIN_SIZE < 1:
     CHECK_VAL_EVERY_N_EPOCH = 1
 # MixUpVI specific constants and constraints
@@ -48,16 +41,10 @@
 BENCHMARK_LOG = False # whether to log transform the data - nb it wasn't done for the signature
 N_CELLS = 10000 # number of cells for creation of pseudobulk and latent pseudobulk
 N_SAMPLES = 500 # number of pseudbulk samples to create and assess for deconvolution
-<<<<<<< HEAD
-ONLY_FIT_BASELINE_NNLS = False # if True, don't fit the deep learning models
-GENERATIVE_MODELS = ["scVI", "CondscVI", "MixupVI", "DestVI"]
-BASELINES = ["nnls"] #, "TAPE", "Scaden"]
-=======
 GENERATIVE_MODELS = ["scVI", "CondscVI", "MixupVI", "DestVI"] # "scVI", "CondscVI", "MixupVI", "DestVI"
 # GENERATIVE_MODELS = [] # if only want baselines
 BASELINES = ["nnls", "TAPE", "Scaden"] # "nnls", "TAPE", "Scaden"
 # BASELINES = ["nnls"] # if only want nnls
->>>>>>> a87a9975
 
 # different possibilities of cell groupings with the CTI dataset
 GROUPS = {
